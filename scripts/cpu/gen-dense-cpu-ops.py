from __future__ import print_function

import argparse
import collections
import lark
import os
import re
import string
import sys
import json

from common.codegen import write_or_skip
from common.cpp_sig_parser import CPPSig
from common.aten_sig_parser import AtenSig

_FN_BYPASS_REGEX = [
    # ATEN CUDA functions
    r'[^(]*cudnn',
    r'[^(]*cufft',
    r'[^(]*mkldnn',
    r'[^(]*_amp'
]

_FN_DNNL_FUNCS_WITH_SIMPLE_ATEN_SIG = [
    'aten::add.Tensor(Tensor self, Tensor other, *, Scalar alpha=1) -> Tensor',
    'aten::add_.Tensor(Tensor(a!) self, Tensor other, *, Scalar alpha=1) -> Tensor(a!)',
    'aten::add.out(Tensor self, Tensor other, *, Scalar alpha=1, Tensor(a!) out) -> Tensor(a!)',
    'aten::mul.Tensor(Tensor self, Tensor other) -> Tensor',
    'aten::mul_.Tensor(Tensor(a!) self, Tensor other) -> Tensor(a!)',
    'aten::mul.out(Tensor self, Tensor other, *, Tensor(a!) out) -> Tensor(a!)',
    'aten::linear(Tensor input, Tensor weight, Tensor? bias=None) -> Tensor',
    'aten::native_batch_norm(Tensor input, Tensor? weight, Tensor? bias, Tensor? running_mean, Tensor? running_var, bool training, float momentum, float eps) -> (Tensor, Tensor, Tensor)',
    'aten::native_batch_norm_backward(Tensor grad_out, Tensor input, Tensor? weight, Tensor? running_mean, Tensor? running_var, Tensor? save_mean, Tensor? save_invstd, bool train, float eps, bool[3] output_mask) -> (Tensor, Tensor, Tensor)',
    'aten::avg_pool2d(Tensor self, int[2] kernel_size, int[2] stride=[], int[2] padding=0, bool ceil_mode=False, bool count_include_pad=True, int? divisor_override=None) -> Tensor',
    'aten::avg_pool2d_backward(Tensor grad_output, Tensor self, int[2] kernel_size, int[2] stride, int[2] padding, bool ceil_mode, bool count_include_pad, int? divisor_override) -> Tensor',
    'aten::avg_pool3d(Tensor self, int[3] kernel_size, int[3] stride=[], int[3] padding=0, bool ceil_mode=False, bool count_include_pad=True, int? divisor_override=None) -> Tensor',
    'aten::avg_pool3d_backward(Tensor grad_output, Tensor self, int[3] kernel_size, int[3] stride, int[3] padding, bool ceil_mode, bool count_include_pad, int? divisor_override) -> Tensor',
    'aten::relu(Tensor self) -> Tensor',
    'aten::relu_(Tensor(a!) self) -> Tensor(a!)',
    'aten::threshold_backward(Tensor grad_output, Tensor self, Scalar threshold) -> Tensor',
    'aten::_softmax(Tensor self, int dim, bool half_to_float) -> Tensor',
    'aten::_softmax_backward_data(Tensor grad_output, Tensor output, int dim, Tensor self) -> Tensor',
    'aten::sigmoid(Tensor self) -> Tensor',
    'aten::sigmoid_(Tensor(a!) self) -> Tensor(a!)',
    'aten::sigmoid_backward(Tensor grad_output, Tensor output) -> Tensor',
    'aten::transpose.int(Tensor(a) self, int dim0, int dim1) -> Tensor(a)',
    'aten::cat.out(Tensor[] tensors, int dim=0, *, Tensor(a!) out) -> Tensor(a!)',
    'aten::cat(Tensor[] tensors, int dim=0) -> Tensor',
    'aten::split_with_sizes(Tensor self, int[] split_sizes, int dim=0) -> Tensor[]',
    'aten::split.Tensor(Tensor(a) self, int split_size, int dim=0) -> Tensor(a)[]',
    'aten::bmm(Tensor self, Tensor mat2) -> Tensor',
    'aten::bmm.out(Tensor self, Tensor mat2, *, Tensor(a!) out) -> Tensor(a!)',
    'aten::mm(Tensor self, Tensor mat2) -> Tensor',
    'aten::mm.out(Tensor self, Tensor mat2, *, Tensor(a!) out) -> Tensor(a!)',
    'aten::baddbmm(Tensor self, Tensor batch1, Tensor batch2, *, Scalar beta=1, Scalar alpha=1) -> Tensor',
    'aten::baddbmm_(Tensor(a!) self, Tensor batch1, Tensor batch2, *, Scalar beta=1, Scalar alpha=1) -> Tensor(a!)',
    'aten::baddbmm.out(Tensor self, Tensor batch1, Tensor batch2, *, Scalar beta=1, Scalar alpha=1, Tensor(a!) out) -> Tensor(a!)',
    'aten::addmm(Tensor self, Tensor mat1, Tensor mat2, *, Scalar beta=1, Scalar alpha=1) -> Tensor',
    'aten::addmm_(Tensor(a!) self, Tensor mat1, Tensor mat2, *, Scalar beta=1, Scalar alpha=1) -> Tensor(a!)',
    'aten::addmm.out(Tensor self, Tensor mat1, Tensor mat2, *, Scalar beta=1, Scalar alpha=1, Tensor(a!) out) -> Tensor(a!)',
    'aten::addbmm(Tensor self, Tensor batch1, Tensor batch2, *, Scalar beta=1, Scalar alpha=1) -> Tensor',
    'aten::addbmm_(Tensor(a!) self, Tensor batch1, Tensor batch2, *, Scalar beta=1, Scalar alpha=1) -> Tensor(a!)',
    'aten::addbmm.out(Tensor self, Tensor batch1, Tensor batch2, *, Scalar beta=1, Scalar alpha=1, Tensor(a!) out) -> Tensor(a!)',
    'aten::convolution_overrideable(Tensor input, Tensor weight, Tensor? bias, int[] stride, int[] padding, int[] dilation, bool transposed, int[] output_padding, int groups) -> Tensor',
    'aten::convolution_backward_overrideable(Tensor grad_output, Tensor input, Tensor weight, int[] stride, int[] padding, int[] dilation, bool transposed, int[] output_padding, int groups, bool[3] output_mask) -> (Tensor grad_input, Tensor grad_weight, Tensor grad_bias)',
    'aten::size.int(Tensor self, int dim) -> int',
    'aten::clone(Tensor self, *, MemoryFormat? memory_format=None) -> Tensor',
    'aten::gelu(Tensor self) -> Tensor',
    'aten::gelu_backward(Tensor grad, Tensor self) -> Tensor',
    'aten::slice.Tensor(Tensor(a) self, int dim=0, int start=0, int end=9223372036854775807, int step=1) -> Tensor(a)',
    'aten::select.int(Tensor(a) self, int dim, int index) -> Tensor(a)',
    'aten::select.Dimname(Tensor(a) self, Dimname dim, int index) -> Tensor(a)',
    'aten::view(Tensor(a) self, int[] size) -> Tensor(a)',
<<<<<<< HEAD
    'aten::index_select(Tensor self, int dim, Tensor index) -> Tensor',
=======
    'aten::_unsafe_view(Tensor self, int[] size) -> Tensor',
>>>>>>> cc01675d
    #'aten::native_layer_norm(Tensor input, Tensor? weight, Tensor? bias, int M, int N, float eps) -> (Tensor, Tensor, Tensor)',
    #'aten::native_layer_norm_backward(Tensor grad_out, Tensor input, Tensor mean, Tensor rstd, Tensor? weight, int M, int N, bool[3] output_mask) -> (Tensor, Tensor, Tensor)'
]

_SHALLOW_FALLBACK_TO_CPU_TENSOR_LIST = 'shallowFallbackToCPUTensorList'
_SHALLOW_FALLBACK_TO_CPU_TENSOR = 'shallowFallbackToCPUTensor'
_SHALLOW_UPGRADE_TO_DPCPP_TENSOR = 'shallowUpgradeToDPCPPTensor'
_SHALLOW_UPGRADE_TO_DPCPP_TENSOR_VEC = 'shallowUpgradeToDPCPPTensorVec'
_SHALLOW_UPGRADE_TO_DPCPP_TENSOR_A = 'shallowUpgradeToDPCPPTensorA'
_SHALLOW_UPGRADE_TO_DPCPP_TENSOR_AW = 'shallowUpgradeToDPCPPTensorAW'

_TYPE_NSMAP = {
    'Tensor': 'at::Tensor', # Cover TensorList, TensorOptions and Tensor
    'Scalar': 'at::Scalar', # Cover ScalarType and Scalar
    'Storage': 'at::Storage',
    'IntList': 'at::IntList',
    'IntArrayRef': 'at::IntArrayRef',
    'Generator': 'at::Generator',
    'SparseTensorRef': 'at::SparseTensorRef',
    'Device': 'c10::Device',
    'optional': 'c10::optional',
    'MemoryFormat': 'at::MemoryFormat',
    'QScheme': 'at::QScheme',
    'ConstQuantizerPtr': 'at::ConstQuantizerPtr',
    'Dimname': 'at::Dimname',  # Cover DimnameList and Dimname
}

_REG_PATTERN =  """
    .op(torch::RegisterOperators::options().schema("{}")
      .impl_unboxedOnlyKernel<{}, &{}>(at::DispatchKey::DPCPPTensorId)
      .aliasAnalysis(c10::AliasAnalysisKind::FROM_SCHEMA))"""

_REG_BLOCK = """
namespace {{
  static auto dispatch = torch::RegisterOperators(){reg_ops};
}}"""

_H_HEADER = """// Autogenerated file by {gen}. Do not edit directly!
#pragma once

#include <ATen/Tensor.h>

namespace torch_ipex {{
namespace cpu {{

class AtenIpexCPUDefault {{
 public:
{hfuncs}
}};

}}  // namespace cpu

}}  // namespace torch_ipex
"""

_CPP_HEADER = """// Autogenerated file by {gen}. Do not edit directly!
#include "DenseOPs.h"

#include <ATen/Context.h>
#include <ATen/core/op_registration/op_registration.h>
#include <ATen/CPUGenerator.h>
#include <c10/util/Exception.h>
#include <c10/util/Logging.h>

#include "aten_ipex_bridge.h"
#include "utils.h"
#include "DevOPs.h"
#include "dbl/DNNLChecker.h"

namespace torch_ipex {{
namespace cpu {{

{funcs}

{regs}

}}  // namespace cpu
}}  // namespace torch_ipex
"""

_RESULT_NAME = '_ipex_result'
_IPEX_OP_FUNC_NS = 'AtenIpexCPUDefault'

class DenseOPCodeGen(object):
    def __init__(self, reg_dec_file_path, func_file_path, op_h_file_path, op_cpp_file_path):
        self._reg_dec_file_path = reg_dec_file_path
        self._func_file_path = func_file_path
        self._op_h_file_path = op_h_file_path
        self._op_cpp_file_path = op_cpp_file_path
        self._sigs = []
        self._err_info = []
        self._func_data = ''

    def is_tensor_api(self, func_name):
        m = re.search(r'\bTensor\b', func_name)
        return m is not None

    def is_tensor_member_function(self, func_name):
        if self._func_data.find(' {}('.format(func_name)) >= 0:
            return False
        else:
            return True

    def is_void_func(self, cpp_sig):
        ret_params = cpp_sig.ret_params
        assert len(ret_params) == 1
        ret_param = ret_params[0]
        if ret_param.core_type == 'void' and not ret_param.is_pointer:
            return True
        return False

    def is_dnnl_func(self, simple_aten_sig):
        stripped_str = simple_aten_sig.replace(' ', '')
        for item in _FN_DNNL_FUNCS_WITH_SIMPLE_ATEN_SIG:
            if stripped_str == item.replace(' ', ''):
                return True
        return False

    def is_bypass_func(self, cpp_sig):
        for frx in _FN_BYPASS_REGEX:
            if re.match(frx, cpp_sig.def_name):
                return True
        return False

    def cross_correct_sig(self, cpp_sig, aten_sig):
        for cpp_input_param in cpp_sig.input_params:
            for aten_sig_param in aten_sig.input_params:
                if cpp_input_param.name == aten_sig_param.name:
                    cpp_input_param.is_to_be_written = aten_sig_param.is_to_be_written
                    cpp_input_param.is_alias = aten_sig_param.is_alias

    def prepare_functions(self):
        for line in open(self._reg_dec_file_path, 'r'):
            m = re.match(r'\s*([^\s].*); //\s+(.*)', line)
            if not m:
                continue
            cpp_func_sig = m.group(1).replace('at::', '').replace('c10::', '')
            aten_func_sig_literal = m.group(2)

            aten_func_sig = aten_func_sig_literal
            if "schema" in aten_func_sig_literal and "compound" in aten_func_sig_literal:
                res = json.loads(aten_func_sig_literal)
                aten_func_sig = res["schema"]

            if not self.is_tensor_api(cpp_func_sig):
                continue

            try:
                cpp_sig = CPPSig(cpp_func_sig)
                if self.is_bypass_func(cpp_sig):
                    continue

                aten_sig = AtenSig(aten_func_sig)

                self.cross_correct_sig(cpp_sig, aten_sig)

                self._sigs.append((cpp_sig, aten_sig, cpp_func_sig, aten_func_sig))
            except Exception as e:
                self._err_info.append((cpp_func_sig, str(e)))
                print('Error parsing "{}": {}'.format(cpp_func_sig, e), file=sys.stderr)

        with open(self._func_file_path, 'r') as ff:
            self._func_data = ff.read()

        print('Extracted {} functions ({} errors) from {}'.format(
              len(self._sigs),
              len(self._err_info),
              self._reg_dec_file_path),
            file=sys.stderr)
        assert len(self._err_info) == 0

    def get_alias_tensor_by_index(self, cpp_sig, idx):
        alias_tensors = cpp_sig.get_alias_tensors()
        assert len(alias_tensors) > idx
        return alias_tensors[idx]

    def get_ret_type_str(self, cpp_func_str):
        for key in _TYPE_NSMAP:
            cpp_func_str = cpp_func_str.replace(key, _TYPE_NSMAP[key])

        m = re.search(r'(.*) (\b\S*)\(', cpp_func_str)
        assert m
        return m.group(1)

    def get_func_dec(self, cpp_sig):
        ret_params = cpp_sig.ret_params
        assert len(cpp_sig.ret_params) == 1
        assert cpp_sig.ret_params[0].core_type_temp_ins != ''
        input_params_type = [input_param.core_type_temp_ins for input_param in cpp_sig.input_params]
        func_dec_str = ret_params[0].core_type_temp_ins +  '(' + ", ".join(input_params_type) + ')'
        for key in _TYPE_NSMAP:
            func_dec_str = func_dec_str.replace(key, _TYPE_NSMAP[key])
        return func_dec_str

    def gen_func_signature(self, cpp_func_str):
        cpp_func_str_h = cpp_func_str
        for key in _TYPE_NSMAP:
            cpp_func_str_h = cpp_func_str_h.replace(key, _TYPE_NSMAP[key])

        m = re.search(r'(\b\S*)\(', cpp_func_str_h)
        assert m
        orig_func_name = m.group(1)
        func_name_with_ns = "{}::{}".format(_IPEX_OP_FUNC_NS, orig_func_name)
        cpp_func_str_cpp = cpp_func_str_h.replace(orig_func_name + '(', func_name_with_ns + '(')

        return (cpp_func_str_h, cpp_func_str_cpp)

    def gen_dnnl_code(self, cpp_sig, aten_func_sig_str):
        code = ''

        def is_out_func(fname):
            return fname.endswith("_out")

        if not self.is_dnnl_func(aten_func_sig_str):
            return code

        param_vars = []
        dnnl_tensor_param_vars = []
        for param in cpp_sig.input_params:
            if param.core_type == 'Tensor':
                dnnl_tensor_param_vars.append(param.name)
            param_vars.append(param.name)

        code += '  try {\n'

        code += '    if (check_auto_dnnl()) {\n'
        code += '      std::vector<at::Tensor> dnnl_input_tensors;\n'
        if len(dnnl_tensor_param_vars) > 0:
            for dnnl_tensor_param_var in dnnl_tensor_param_vars:
                code += '      dnnl_input_tensors.push_back({});\n'.format(dnnl_tensor_param_var)

        fname = cpp_sig.def_name
        if fname.endswith('_'):
            assert len(dnnl_tensor_param_vars) > 0
            code += '      if (dbl::chk::dnnl_inplace_support_the_tensors(dnnl_input_tensors))\n'
            code += '        return AtenIpexCPUDev::dil_{}({});\n'.format(fname, ', '.join(list(param_vars)))
        else:
            param_seq_str_vec = []
            for param_var in param_vars:
                param_seq_str = param_var
                param_seq_str_vec.append(param_seq_str)
            code += '      if (dbl::chk::dnnl_support_the_tensors(dnnl_input_tensors))\n'
            code += '        return AtenIpexCPUDev::dil_{}({});\n'.format(fname, ', '.join(param_seq_str_vec))

        code += '    }\n'

        code += '  } catch (std::exception& e) {\n'
        code += '#if defined(_DEBUG)\n'
        code += '    TORCH_WARN(e.what());\n'
        code += '#endif\n'
        code += '  }\n\n'


        return code

    def gen_fallback_prepare_code(self, cpp_sig):
        code = ''
        op_check_code = ''
        for param in cpp_sig.input_params:
            if param.core_type == 'TensorList':
                ipex_name = '_ipex_{}'.format(param.name)
                code += ('  auto&& {} = bridge::{}({});\n').format(ipex_name, _SHALLOW_FALLBACK_TO_CPU_TENSOR_LIST, param.name)
                param.ipex_name = ipex_name
            elif param.core_type == 'TensorOptions':
                ipex_name = '_ipex_{}'.format(param.name)
                param.ipex_name = ipex_name
                check_cond = '{}.device().type() == at::DeviceType::DPCPP'.format(param.name)
                op_check_code += '  TORCH_INTERNAL_ASSERT_DEBUG_ONLY({});\n'.format(check_cond)
                code += '  at::TensorOptions {} = {}.device(at::DeviceType::CPU);\n'.format(ipex_name, param.name)
            elif param.core_type == 'Storage':
                code += '  TORCH_INTERNAL_ASSERT_DEBUG_ONLY({}.device_type() == c10::DeviceType::DPCPP);\n'.format(param.name)
            elif param.core_type == 'MemoryFormat':
                if param.is_optional:
                    check_cond = '{}.value_or(c10::MemoryFormat::Contiguous) != c10::MemoryFormat::Contiguous'.format(param.name)
                else:
                    check_cond = '{} != c10::MemoryFormat::Contiguous'.format(param.name)
                #op_check_code += '  if ({})\n'.format(check_cond)
                #op_check_code += '      TORCH_WARN({});\n'.format(check_cond)
            elif param.core_type != 'Tensor':
                None
            # Tensor
            else:
                assert param.core_type == 'Tensor'
                ipex_name = '_ipex_{}'.format(param.name)
                check_cond = '{}.layout() == c10::kStrided'.format(param.name)
                op_check_code += '  TORCH_INTERNAL_ASSERT_DEBUG_ONLY({});\n'.format(check_cond)
                code += '  auto&& {} = bridge::{}({});\n'.format(ipex_name, _SHALLOW_FALLBACK_TO_CPU_TENSOR, param.name)
                param.ipex_name = ipex_name
        return op_check_code + code

    def gen_fallback_code(self, cpp_sig):
        func_name = cpp_sig.def_name

        for param in cpp_sig.input_params:
            assert param.name
        params_name = [param.ipex_name if param.ipex_name != '' else param.name for param in cpp_sig.input_params]

        if self.is_tensor_member_function(func_name):
            assert "_ipex_self" in params_name
            params_name.remove('_ipex_self')
            if self.is_void_func(cpp_sig):
                return '  {}.{}({});\n'.format('_ipex_self', cpp_sig.def_name, ', '.join(params_name))
            else:
                return '  auto&& {} = {}.{}({});\n'.format(_RESULT_NAME, '_ipex_self', cpp_sig.def_name, ', '.join(params_name))
        else:
            if self.is_void_func(cpp_sig):
                return '  at::{}({});\n'.format(cpp_sig.def_name, ', '.join(params_name))
            else:
                return '  auto&& {} = at::{}({});\n'.format(_RESULT_NAME, cpp_sig.def_name, ', '.join(params_name))

    def gen_fallback_post_code(self, cpp_sig):
        code = ''

        if self.is_void_func(cpp_sig):
            for param in cpp_sig.get_output_tensors():
                if param.is_tensor:
                    code += '  bridge::{}({}, {});\n'.format(_SHALLOW_UPGRADE_TO_DPCPP_TENSOR_AW,
                                                             param.name,
                                                             param.ipex_name)
            return code

        # current OP is in-place or out OP
        if cpp_sig.contain_output_tensor:
            #assert cpp_sig.def_name.endswith('_') or cpp_sig.def_name.endswith('out')
            for param in cpp_sig.input_params:
                if param.is_tensor and param.is_to_be_written:
                    code += '  bridge::{}({}, {});\n'.format(_SHALLOW_UPGRADE_TO_DPCPP_TENSOR_AW,
                                                             param.name,
                                                             param.ipex_name)

        ret_params = cpp_sig.ret_params
        assert len(ret_params) == 1
        ret_param = ret_params[0]
        if ret_param.core_type == 'std::tuple':
            assert len(ret_param.sub_params) > 0
            tuple_items = []
            for i, sub_param in enumerate(ret_param.sub_params):
                tuple_item = 'std::get<{}>({})'.format(i, _RESULT_NAME)
                tuple_item_final_str = tuple_item
                if sub_param.core_type == 'Tensor':
                    if sub_param.is_ref:
                        i_th_alias_tensor = self.get_alias_tensor_by_index(cpp_sig, i)
                        assert i_th_alias_tensor.name
                        tuple_item_final_str = i_th_alias_tensor.name
                    else:
                        tuple_item_final_str = 'bridge::{}({})'.format(_SHALLOW_UPGRADE_TO_DPCPP_TENSOR, tuple_item)

                tuple_items.append(tuple_item_final_str)

            code += '  static_cast<void>({}); // Avoid warnings in case not used\n'.format(_RESULT_NAME)
            code += '  return {}({});\n'.format(self.get_ret_type_str(cpp_sig.sig_str), ', '.join(tuple_items))
            return code

        if ret_param.core_type == 'std::vector':
            code += '  static_cast<void>({}); // Avoid warnings in case not used\n'.format(_RESULT_NAME)
            code += '  return bridge::{}({});\n'.format(_SHALLOW_UPGRADE_TO_DPCPP_TENSOR_VEC, _RESULT_NAME)
            return code

        if ret_param.core_type == 'Tensor':
            code += '  static_cast<void>({}); // Avoid warnings in case not used\n'.format(_RESULT_NAME)

            if cpp_sig.contain_output_tensor:
                output_params = cpp_sig.get_output_tensors()
                assert len(output_params) == 1
                code += '  return {};\n'.format(output_params[0].name)
                return code
            else:
                if cpp_sig.contain_alias_tensor:
                    alias_tensors = cpp_sig.get_alias_tensors()
                    assert len(alias_tensors) == 1
                    alias_tensor = alias_tensors[0]
                    assert alias_tensor.name
                    assert alias_tensor.ipex_name
                    code += '  bridge::{}({}, {});\n'.format(_SHALLOW_UPGRADE_TO_DPCPP_TENSOR_A, alias_tensor.name, alias_tensor.ipex_name)
                code += '  return bridge::{}({});\n'.format(_SHALLOW_UPGRADE_TO_DPCPP_TENSOR, _RESULT_NAME)
                return code

        # Else: other return types
        code += '  static_cast<void>({}); // Avoid warnings in case not used\n'.format(_RESULT_NAME)
        code += '  return {};\n'.format(_RESULT_NAME)
        return code

    def gen_head_dec_code(self, cpp_func_str_h):
        return '  static {};\n'.format(cpp_func_str_h)

    def gen_cpu_ops_shard(self, func_defs, cpp_path, header_path, num_shards=1):
        head_file_content = _H_HEADER.format(gen=os.path.basename(sys.argv[0]), hfuncs=''.join([f['dec'] for f in func_defs]))
        write_or_skip(header_path, head_file_content)

        shards = [[] for _ in range(num_shards)]
        for idx, func in enumerate(func_defs):
            shards[idx % num_shards].append(func)

        for idx, shard in enumerate(shards):
            regs_code = _REG_BLOCK.format(reg_ops=''.join([f['reg'] for f in shard]))
            defs_code = ''.join([f['def'] for f in shard])

            filename, ext = os.path.splitext(cpp_path)
            shard_filepath = '%s_%s%s' % (filename, idx, ext)
            shard_content = _CPP_HEADER.format(gen=os.path.basename(sys.argv[0]), funcs=defs_code, regs=regs_code)
            write_or_skip(shard_filepath, shard_content)

    def gen_code(self):
        self.prepare_functions()
        assert len(self._err_info) == 0

        def is_conv_overrideable_func(fname):
            return fname in ['convolution_overrideable', 'convolution_backward_overrideable']

        func_defs = []
        for cpp_sig, _, cpp_func_sig_str, aten_func_sig_str in self._sigs:
            cpp_func_str_h, cpp_func_str_cpp = self.gen_func_signature(cpp_func_sig_str)

            # Gen declaration code for head file
            func_dec = self.gen_head_dec_code(cpp_func_str_h)

            func_reg = _REG_PATTERN.format(aten_func_sig_str, self.get_func_dec(cpp_sig), _IPEX_OP_FUNC_NS + "::" + cpp_sig.def_name)

            # Gen definition code for cpp file
            code = '{} {{\n'.format(cpp_func_str_cpp)

            code += '#if defined(_DEBUG)\n'
            code += '  printf("{}::{}\\n");\n'.format(_IPEX_OP_FUNC_NS, cpp_sig.def_name)
            code += '#endif\n'

            if is_conv_overrideable_func(cpp_sig.def_name):
                code += '  return AtenIpexCPUDev::dil_{}({});\n'.format(cpp_sig.def_name, ', '.join([param.name for param in cpp_sig.input_params]))
            else:
                code += self.gen_dnnl_code(cpp_sig, aten_func_sig_str)
                code += self.gen_fallback_prepare_code(cpp_sig)
                code += self.gen_fallback_code(cpp_sig)
                code += self.gen_fallback_post_code(cpp_sig)

            code += '}\n\n'

            func_defs.append({'dec': func_dec, 'reg': func_reg, 'def': code})

        self.gen_cpu_ops_shard(func_defs,
                               cpp_path=self._op_cpp_file_path,
                               header_path=self._op_h_file_path,
                               num_shards=8)

if __name__ == '__main__':
    arg_parser = argparse.ArgumentParser()
    arg_parser.add_argument(
        'ipex_cpu_ops_head',
        type=str,
        metavar='IPEX_CPU_OPS_HEAD_FILE',
        help='The path to the IPEX cpu ATEN overrides head file')
    arg_parser.add_argument(
        'ipex_cpu_ops_cpp',
        type=str,
        metavar='IPEX_CPU_OPS_CPP_FILE',
        help='The path to the IPEX cpu ATEN overrides cpp file')
    arg_parser.add_argument(
        'reg_dec',
        type=str,
        metavar='REG_DEC_FILE',
        help='The path to the RegistrationDeclarations.h file')
    arg_parser.add_argument(
        'functions',
        type=str,
        metavar='FUNCTIONS_FILE',
        help='The path to the Functions.h file')
    args, files = arg_parser.parse_known_args()
    des_code_gen = DenseOPCodeGen(
        args.reg_dec,
        args.functions,
        args.ipex_cpu_ops_head,
        args.ipex_cpu_ops_cpp)
    des_code_gen.gen_code()<|MERGE_RESOLUTION|>--- conflicted
+++ resolved
@@ -71,11 +71,8 @@
     'aten::select.int(Tensor(a) self, int dim, int index) -> Tensor(a)',
     'aten::select.Dimname(Tensor(a) self, Dimname dim, int index) -> Tensor(a)',
     'aten::view(Tensor(a) self, int[] size) -> Tensor(a)',
-<<<<<<< HEAD
     'aten::index_select(Tensor self, int dim, Tensor index) -> Tensor',
-=======
     'aten::_unsafe_view(Tensor self, int[] size) -> Tensor',
->>>>>>> cc01675d
     #'aten::native_layer_norm(Tensor input, Tensor? weight, Tensor? bias, int M, int N, float eps) -> (Tensor, Tensor, Tensor)',
     #'aten::native_layer_norm_backward(Tensor grad_out, Tensor input, Tensor mean, Tensor rstd, Tensor? weight, int M, int N, bool[3] output_mask) -> (Tensor, Tensor, Tensor)'
 ]
