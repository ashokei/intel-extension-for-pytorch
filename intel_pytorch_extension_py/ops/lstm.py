import torch
from torch import _VF

VF_lstm = _VF.lstm

<<<<<<< HEAD
def ipex_lstm(input, hx, _flat_weights, bias, num_layers, dropout, training, bidirectional, batch_first, device):
    # For LSTM training with dropout, fallback to cpu due to performance issue in oneDNN mode
    if training and dropout != 0:
        return fallback_lstm(input, hx, _flat_weights, bias, num_layers, dropout, training, bidirectional, batch_first, device=device)
=======
def ipex_lstm(input, hx, _flat_weights, bias, num_layers, dropout, training, bidirectional, batch_first):
    if input.device.type == 'xpu' and (dropout == 0 or training == False):
        return torch.ops.torch_ipex.lstm(input, hx, _flat_weights, bias, num_layers, dropout, training, bidirectional, batch_first)
>>>>>>> e904bb3f
    else:
        return torch.ops.torch_ipex.lstm(input, hx, _flat_weights, bias, num_layers, dropout, training, bidirectional, batch_first)

# users may only transfer the data but not the module to IPEX device, need to check if every item in the args is on "cpu" device
def get_device(*args):
    for item in args:
        if isinstance(item, (tuple, list)):
            for x in item:
                if x.device.type != "cpu":
                    return x.device.type
        elif isinstance(item, torch.Tensor):
            if item.device.type != "cpu":
                return item.device.type
    return "cpu"

def fallback_lstm(*args, device):
    # move args to cpu device
    args_cpu  = []
    # args is a tuple which does not support item assignment
    for item in args:
        if isinstance(item, (tuple, list)):
            item_cpu = [x.to("cpu") for x in item]
        elif isinstance(item, torch.Tensor):
            item_cpu = item.to("cpu")
        else:
            item_cpu = item
        args_cpu.append(item_cpu)

    output = VF_lstm(*args_cpu)

    # move output to the original device
    output_device = []
    # output is a tuple which does not support item assignment
    for item in output:
        item_device = item.to(device)
        output_device.append(item_device)
    return tuple(output_device)

def lstm(*args):
    device = get_device(*args)
    if device == "cpu":
        return VF_lstm(*args)
    
    # For LSTM with pack_padded_sequence as input, fallback to cpu due to performance issue in oneDNN mode
    if isinstance(args[1], torch.Tensor):
        return fallback_lstm(*args, device=device)
    else:
        return ipex_lstm(*args, device=device)

_VF.lstm = lstm<|MERGE_RESOLUTION|>--- conflicted
+++ resolved
@@ -3,16 +3,10 @@
 
 VF_lstm = _VF.lstm
 
-<<<<<<< HEAD
 def ipex_lstm(input, hx, _flat_weights, bias, num_layers, dropout, training, bidirectional, batch_first, device):
     # For LSTM training with dropout, fallback to cpu due to performance issue in oneDNN mode
     if training and dropout != 0:
         return fallback_lstm(input, hx, _flat_weights, bias, num_layers, dropout, training, bidirectional, batch_first, device=device)
-=======
-def ipex_lstm(input, hx, _flat_weights, bias, num_layers, dropout, training, bidirectional, batch_first):
-    if input.device.type == 'xpu' and (dropout == 0 or training == False):
-        return torch.ops.torch_ipex.lstm(input, hx, _flat_weights, bias, num_layers, dropout, training, bidirectional, batch_first)
->>>>>>> e904bb3f
     else:
         return torch.ops.torch_ipex.lstm(input, hx, _flat_weights, bias, num_layers, dropout, training, bidirectional, batch_first)
 
